--- conflicted
+++ resolved
@@ -669,11 +669,7 @@
 
     """ Beneficial if there is huge change in volume of the system observed 
         in equation of state analysis using either cell_opt or axis_opt.
-<<<<<<< HEAD
-        Only kpoints are scaled in opt_levels. Other settings are untouched. 
-=======
-        Only kpoints are scaled in opt_levels. Other settings are untouched
->>>>>>> 59871184
+        Only kpoints are scaled in opt_levels. Other settings are untouched.
         This is an alternative for ISIF=3"""
     def run(self, init_atoms, opt_cell_atoms, n, opt_levels, init_kpts, restart=None):
         cell = init_atoms.get_cell()
