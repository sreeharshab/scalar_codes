--- conflicted
+++ resolved
@@ -34,19 +34,11 @@
 13. get_cell_info: Proivdes information about the volume, vector lengths and angles of the unit cell.
 
 ## Part 2: Codes to Study Grain Boundaries of Silicon 
-<<<<<<< HEAD
-13. create_sigma3_gb: Creates a Σ3 grain boundary with n layers using top_grain.vasp and bottom_grain.vasp files.
-14. slide_sigma3_gb: Slides Σ3 grain boundary. Serial and parallel runs are implemented. In each run, step and linear schemes are implemented. Note that step scheme is effective for studying the stick-slip sliding behavior and linear scheme is effective for studying elastic deformation.
-15. intercalate_Li: Inserts Li in all the interstice positions of Σ3 grain boundary.
-16. symmetrize_sigma3_gb: Symmetrizes Σ3 grain boundary strucutre along y axis. This is necessary to perform surface charging calculations.
-17. cure_Si_surface_with_H: In order to study Si surfaces, it is essestial to create a bulk like environment far from the surface. To create this environment, we need to add H to one side of our surface model (with vacuum) to cure the dangling bonds. This code inserts H for (100) Si surface.
-=======
 14. create_sigma3_gb: Creates a Σ3 grain boundary with n layers using top_grain.vasp and bottom_grain.vasp files.
 15. slide_sigma3_gb: Slides Σ3 grain boundary. Serial and parallel runs are implemented. In each run, step and linear schemes are implemented. Note that step scheme is effective for studying the stick-slip sliding behavior and linear scheme is effective for studying elastic deformation. Restart option is unavailable for parallel runs.
 16. intercalate_Li: Inserts Li in all the interstice positions of Σ3 grain boundary.
 17. symmetrize_sigma3_gb: Symmetrizes Σ3 grain boundary strucutre along y axis. This is necessary to perform surface charging calculations.
 18. cure_Si_surface_with_H: In order to study Si surfaces, it is essestial to create a bulk like environment far from the surface. To create this environment, we need to add H to one side of our surface model (with vacuum) to cure the dangling bonds. This code inserts H for (100) Si surface.
->>>>>>> 686b2876
 
 ## Part 3: Grand Canonical Basin Hopping
 Dr. Geng Sun, a former postdoc in Prof. Philippe Sautet's lab, developed gcbh.py. This performs a global optimization on the system in consideration based on the input modifiers.
